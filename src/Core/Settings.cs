﻿using FreneticUtilities.FreneticDataSyntax;
using SwarmUI.Backends;
using SwarmUI.Utils;
using System.Reflection;

namespace SwarmUI.Core;

/// <summary>Central default settings list.</summary>
public class Settings : AutoConfiguration
{
    [ConfigComment("Settings related to file paths.")]
    public PathsData Paths = new();

    [ConfigComment("Settings related to image/model metadata.")]
    public MetadataSection Metadata = new();

    [ConfigComment("Settings related to networking and the webserver.")]
    public NetworkData Network = new();

    [ConfigComment("Settings related to Swarm server maintenance.")]
    public ServerMaintenanceData Maintenance = new();

    [ConfigComment("Default settings for users (unless the user modifies them, if so permitted).\n(NOTE: Usually, don't edit this. Go to the 'User' tab to edit your User-Settings).")]
    public User DefaultUser = new();

    [ConfigComment("Settings related to backends.")]
    public BackendData Backends = new();

    [ConfigComment("If this is set to 'true', hides the installer page. If 'false', the installer page will be shown.")]
    [SettingHidden]
    public bool IsInstalled = false;

    [ConfigComment("The date that this instance was installed.")]
    [SettingHidden]
    public string InstallDate = "";

    [ConfigComment("The SwarmUI version that this instance was installed as.")]
    [SettingHidden]
    public string InstallVersion = "";

    [ConfigComment("Ratelimit, in milliseconds, between Nvidia GPU status queries. Default is 1000 ms (1 second).")]
    public long NvidiaQueryRateLimitMS = 1000;

    [ConfigComment("How to launch the UI. If 'none', just quietly launch.\nIf 'web', launch your web-browser to the page.\nIf 'webinstall', launch web-browser to the install page.\nIf 'electron', launch the UI in an electron window (NOT YET IMPLEMENTED).")]
    [ManualSettingsOptions(Impl = null, Vals = ["none", "web", "webinstall", "electron"])]
    public string LaunchMode = "webinstall";

    [ConfigComment("If set true, some additional debugging data will be attached where relevant, such as in image metadata.")]
    public bool AddDebugData = false;

    [ConfigComment("If set true, new/upcoming/experimental features will be visible.\nEnabling this will cause issues, do not expect a stable server.\nDo not report any bugs while this is enabled, and do not request new features related to experimental features.")]
    public bool ShowExperimentalFeatures = false;

    [ConfigComment("Settings related to multi-user authorization.")]
    public UserAuthorizationData UserAuthorization = new();

    [ConfigComment("Settings related to logging.")]
    public LogsData Logs = new();

    [ConfigComment("Settings related to the User Interface.")]
    public UIData UI = new();

    [ConfigComment($"Settings related to webhooks. See documentation in <a target=\"_blank\" href=\"{Utilities.RepoDocsRoot}Features/Webhooks.md\">the docs here</a>")]
    public WebHooksData WebHooks = new();

    [ConfigComment("Settings related to server performance.")]
    public PerformanceData Performance = new();

    /// <summary>Settings related to Swarm server maintenance..</summary>
    public class ServerMaintenanceData : AutoConfiguration
    {
        [ConfigComment("If true, Swarm will check if there's any updates available during startup. If false, it will not check for updates.\nUpdate check only runs a 'git fetch' from GitHub to get the list of git version tags, it does not transmit any telemetry nor does it actually apply the update.\nDefaults to true.")]
        public bool CheckForUpdates = true;

        [ConfigComment("If true, Swarm will automatically download and apply any development version updates as soon as they're available.\nDefaults to false.")]
        public bool AutoPullDevUpdates = false;

        [ConfigComment("If the server has been running more than this many hours, automatically restart.\nIf set to 0, no automatic restart.\nOnly restarts when the server is not processing any generation requests.\nCan use decimal values, but sub-hour durations are likely too fast and will cause issues.\nA value of eg 24 is reasonable, with AutoPullDevUpdates enabled, to keep an updated persistent server.")]
        public double RestartAfterHours = 0;

        [ConfigComment("Comma-separated list of numeric 24-hour time hours in which auto-restarting is allowed.\nIf empty, hours are unrestricted.\nFor example, '0,1,2,3' only allows auto-restarting from midnight up until before 4 am.\nOr, '22,23,0,1' allows 10pm-2am.")]
        public string RestartHoursAllowed = "";

        [ConfigComment("Comma-separated list of numeric days-of-week in which auto-restarting is allowed. Sunday is 0, Saturday is 6.\nIf empty, days are unrestricted.\nFor example, '6,0' only allows auto-restarting from Sunday/Saturday.")]
        public string RestartDayAllowed = "";

        [ConfigComment("If true, critical GPU errors (eg CUDA operation not permitted, or nvidia-smi crash) will cause SwarmUI to entirely restart itself.\nThis primarily exists as a workaround for an nvidia-docker bug (docker randomly uses GPU, so do full restart to get the GPU back)\nbut may be useful to other configs.\nIf false, GPU errors will be logged and nothing further will happen.")]
        public bool RestartOnGpuCriticalError = false;
    }

    /// <summary>Settings related to authorization.</summary>
    public class UserAuthorizationData : AutoConfiguration
    {
        [ConfigComment("If true, Swarm will require users to log in or use an API key to access the UI. If false, the UI will be open to anyone who can connect to it.\nDefaults to false.\nMake sure you know your own admin account login before enabling this!")]
        public bool AuthorizationRequired = false;

        [ConfigComment("If true, a direct connection from localhost can bypass login requirements.\nIf false, even local users will be required to login (they can just go manually edit the server settings file to toggle this though).\nDefaults to true.")]
        public bool AllowLocalhostBypass = true;

        [ConfigComment("Title of this SwarmUI instance.\nDisplayed eg in some page headers and logs.\nKeep it simple, avoid html text in here.")]
        public string InstanceTitle = "Local";

        [ConfigComment("Message to add on the login page.\nYou may use (basic!) HTML here.\nIt is recommended to add contact information here, such as a Discord invite code or an email address.")]
        public string LoginNotice = "This is a local instance not yet configured for shared usage. If you're seeing this on the login screen, ask the server owner to fill it in on the Server Configuration page.";
    }

    /// <summary>Settings related to logging.</summary>
    public class LogsData : AutoConfiguration
    {
        [ConfigComment("The minimum tier of logs that should be visible in the console and saved to file.\nDefault is 'info'.")]
        [SettingsOptions(Impl = typeof(SettingsOptionsAttribute.ForEnum<Logs.LogLevel>))]
        public string LogLevel = "Info";

        [ConfigComment("If true, logs will be saved to a file. If false, logs will be available in console and UI while running, but never saved to file.\nDefaults to false.\nMust restart Swarm to apply.")]
        public bool SaveLogToFile = false;

        [ConfigComment("The path for where to store log file, parsed at time of program start, relative to the Data directory.\nMust restart Swarm to apply.\nCan use [year], [month], [month_name], [day], [day_name], [hour], [minute], [second], [pid].")]
        public string LogsPath = "Logs/[year]-[month]/[day]-[hour]-[minute].log";

        [ConfigComment("How long (in minutes) the console may be idle for before the next message should have a full date/time stamp shown in it.\nThis is for Swarm instances that are left open for long times, to make gaps in usage clearer.\nThis will not show at all in Swarm is used consistently smaller than this duration.\nSet to 9999999 to disable this behavior.\nDefaults to 10 minutes.")]
        public double RepeatTimestampAfterMinutes = 10;
    }

    /// <summary>Settings related to server performance.</summary>
    public class PerformanceData : AutoConfiguration
    {
        [ConfigComment("How likely an outdated image metadata entry is to be revalidated (ie have it's mtime checked against storage) each time an image's metadata is pulled.\nDefault 0.05 means 5% chance.\nSSD users can safely set it higher. HDD users may be happier setting it to 0.\nMetadata is always loaded the first time an image is seen.")]
        public float ImageDataValidationChance = 0.05f;

        [ConfigComment("Can be enabled to cache certain backend data.\nFor example, with ComfyUI backends this will add an extended cache on the object_info data.\nDefaults to false.")]
        public bool DoBackendDataCache = false;

        [ConfigComment("If true, Swarm may use GPU-specific optimizations.\nIf false, Swarm will not try to optimize anything in a way specific to the GPU(s) you have.\nSome very minor quality changes may result.\nIf you encounter error that are solved by turning this off, please report that as a bug immediately.\nDefaults to 'true'. Should be left as 'true' in almost all circumstances.")]
        public bool AllowGpuSpecificOptimizations = true;

        [ConfigComment("How many models can be loaded in a model list at once.\nPast this count, the list will simply be cut off.\nUse sub-folder organization to prevent issues.")]
        public int ModelListSanityCap = 5000;
    }

    /// <summary>Settings related to backends.</summary>
    public class BackendData : AutoConfiguration
    {
        [ConfigComment("How many times to retry initializing a backend before giving up. Default is 3.")]
        public int MaxBackendInitAttempts = 3;

        [ConfigComment("Safety check, the maximum duration all requests can be waiting for a backend before the system declares a backend handling failure.\nIf you get backend timeout errors while intentionally running very long generations, increase this value.")]
        public int MaxTimeoutMinutes = 120;

        [ConfigComment("The maximum duration an individual request can be waiting on a backend to be available before giving up.\n"
            + "Not to be confused with 'MaxTimeoutMinutes' which requires backends be unresponsive for that duration, this duration includes requests that are merely waiting because other requests are queued."
            + "\nDefaults to 60 * 24 * 7 = 1 week (ultra-long max queue duration).")]
        public int PerRequestTimeoutMinutes = 60 * 24 * 7;

        [ConfigComment("The maximum number of pending requests to continue forcing orderly processing of.\nOver this limit, requests may start going out of order.")]
        public int MaxRequestsForcedOrder = 20;

        [ConfigComment("If true, max t2i simultaneous value is not limited by backend count.\nIe, users may queue as many gens as they want directly to backends, with no overload prevention.\nThis may be preferable on personal instances of Swarm to enforce stricter queue ordering.\nUser role max t2i simultaneous value is still applied.")]
        public bool UnrestrictedMaxT2iSimultaneous = false;

        [ConfigComment("How many minutes to wait after the last generation before automatically freeing up VRAM (to prevent issues with other programs).\nThis has the downside of a small added bit of time to load back onto VRAM at next usage.\nUse a decimal number to free after seconds.\nDefaults to 10 minutes.\nSet to -1 to disable.")]
        public double ClearVRAMAfterMinutes = 10;

        [ConfigComment("How many minutes to wait after the last generation before automatically freeing up system RAM (to prevent issues with other programs).\nThis has the downside of causing models to fully load from data drive at next usage.\nUse a decimal number to free after seconds.\nDefaults to 60 minutes (one hour).\nSet to -1 to disable.")]
        public double ClearSystemRAMAfterMinutes = 60;

        [ConfigComment("If true, any time you load the UI, trigger a server refresh.\nIf false, only triggers a refresh if you restart Swarm or trigger a refresh manually from the Quick Tools menu.\nDefaults to true.")]
        public bool AlwaysRefreshOnLoad = true;

        [ConfigComment("Preference for order of backend selection when loading a new model.\n'Last Used' will load the model on the last backend to load a model. This tends to distribute work between GPUs fairly.\n'First Free' will load the model on the first free backend. This tends to cause frequent model reloading on your first backend, and underuse of others.\nDefaults to Last Used.")]
        [ManualSettingsOptions(ManualNames = ["Last Used", "First Free"], Vals = ["last_used", "first_free"])]
        public string ModelLoadOrderPreference = "last_used";
    }

    /// <summary>Settings related to networking and the webserver.</summary>
    public class NetworkData : AutoConfiguration
    {
        [ConfigComment("Optionally set an external URL here, eg 'https://swarm.example.com'\nThis is not used for any practical function,\nand only will be used for automatically displaying fully formed URLs in some special cases, such as when transmitting webhooks.\nIf unset, an autogenerated value based on the Host and port will be used.")]
        public string ExternalURL = "";

        /// <summary>Helper to get the actual current external URL, properly formatted, no trailing slash.</summary>
        public string GetExternalUrl()
        {
            if (!string.IsNullOrWhiteSpace(ExternalURL))
            {
                return ExternalURL.TrimEnd('/');
            }
            string host = Host == "*" || Host == "0.0.0.0" ? "localhost" : Host;
            return $"http://{host}:{Port}";
        }

        [ConfigComment("What web host address to use. `localhost` means your PC only."
            + "\nLinux users may use `0.0.0.0` to mean accessible to anyone that can connect to your PC (ie LAN users, or the public if your firewall is open)."
            + "\nWindows users may use `*` for that, though it may require additional Windows firewall configuration."
            + "\nAdvanced server users may wish to manually specify a host bind address here.")]
        public string Host = "localhost";

        [ConfigComment("What web port to use. Default is '7801'.")]
        public int Port = 7801;

        [ConfigComment("If true, if the port is already in use, the server will try to find another port to use instead.\nIf false, the server will fail to start if the port is already in use.")]
        public bool PortCanChange = true;

        [ConfigComment("Backends are automatically assigned unique ports. This value selects which port number to start the assignment from.\nDefault is '7820'.")]
        public int BackendStartingPort = 7820;

        [ConfigComment("If enabled, backend starting port will be randomly offset at each restart.\nThis is an obscure bug fix for 'stuck ports', where restarting and reusing the same backend port causes strange misbehaviors.")]
        public bool BackendPortRandomize = false;

        [ConfigComment("If you wish to access your Swarm instance externally, set this to the path of a CloudFlared executable, and it will automatically be used.\n(Must restart to apply).\nThe URL will be visible on the Server Info tab and/or terminal log.\nSee documentation in <a target=\"_blank\" href=\"{Utilities.RepoDocsRoot}Advanced Usage.md#accessing-swarmui-from-other-devices\">the docs here</a>")]
        public string CloudflaredPath = "";

        [ConfigComment("Any IPs that can bypass network-authorization requirements, as a comma-separated list.\nDefaults to '127.0.0.1' (localhost IPv4) and '::1' (localhost IPv6) and '::ffff:127.0.0.1' (IPv4 localhost forwarded through IPv6).")]
        public string AuthBypassIPs = "127.0.0.1,::1,::ffff:127.0.0.1";

        [ConfigComment("If set, connections will require an Authorization header.\nThis is intended for if you're hosting your Swarm instance to a public IP and want to reduce the risks from it being exposed.\nUsing a safe reverse proxy with actual authentication such as Apache2 is recommended instead.\nThis is a simple equality check, and should be something like `Bearer some_passphrase_or_something_here`.\nDefaults to empty (no authorization required).\nIf you accidentally lock yourself out, edit `Data/Settings.fds` to remove this setting and restart Swarm.")]
        public string RequiredAuthorization = "";

        [ConfigComment("If true, special network forwarding logic will apply for developer modes.\nNotably, ComfyUI Frontend NPM Developer Mode requires significant special forwarding as it misroutes itself.\nDefaults to false.")]
        public bool EnableSpecialDevForwarding = false;

        [ConfigComment("How long should browsers be told they can store cached copies of output images.\nDefaults to 30 seconds.\nDo not set less than 5-ish, temp-caching is important. Setting to a low value (like 5) can help if you often delete images and regenerate with the same filename.\nSome files (eg html/js for grids) in output always have a very low cache duration.")]
        public int OutputCacheSeconds = 30;

        [ConfigComment("Optional CORS header to set. If empty, no CORS header will be set.\nDefaults to empty.")]
        public string AccessControlAllowOrigin = "";

        [ConfigComment("How many entries in an X-Forwarded-For header to trust.\nDefaults to 3.\nSet to 0 to not trust any forwarded-for.")]
        public int MaxXForwardedFor = 3;
    }

    /// <summary>Settings related to file paths.</summary>
    public class PathsData : AutoConfiguration
    {
        [ConfigComment("Root path for model files. Use a full-formed path (starting with '/' or a Windows drive like 'C:') to use an absolute path.\nDefaults to 'Models'.\nUse a semicolon ';' to split multiple paths.")]
        public string ModelRoot = "Models";

        [ConfigComment("0-based index of which ModelRoot entry to download models to.\nDefaults to 0 (the first entry).\nNaturally only is relevant if there's multiple model roots set.")]
        public int DownloadToRootID = 0;

        public string ActualModelRoot => Utilities.CombinePathWithAbsolute(Environment.CurrentDirectory, ModelRoot.Split(';')[0]);

        [ConfigComment("The model folder to use within 'ModelRoot'.\nDefaults to 'Stable-Diffusion'.\n'checkpoints' should be used for matching pre-existing ComfyUI model directories.\nAbsolute paths work too (usually do not use an absolute path, use just a folder name).\nUse a semicolon ';' to split multiple paths.")]
        public string SDModelFolder = "Stable-Diffusion";

        [ConfigComment("The LoRA (or related adapter type) model folder to use within 'ModelRoot'.\nDefaults to 'Lora'.\nAbsolute paths work too (usually do not use an absolute path, use just a folder name).\nUse a semicolon ';' to split multiple paths.")]
        public string SDLoraFolder = "Lora";

        [ConfigComment("The VAE (autoencoder) model folder to use within 'ModelRoot'.\nDefaults to 'VAE'.\nAbsolute paths work too (usually do not use an absolute path, use just a folder name).\nUse a semicolon ';' to split multiple paths.")]
        public string SDVAEFolder = "VAE";

        [ConfigComment("The Embedding (eg textual inversion) model folder to use within 'ModelRoot'.\nDefaults to 'Embeddings'.\nAbsolute paths work too (usually do not use an absolute path, use just a folder name).\nUse a semicolon ';' to split multiple paths.")]
        public string SDEmbeddingFolder = "Embeddings";

        [ConfigComment("The ControlNets model folder to use within 'ModelRoot'.\nDefaults to 'controlnet'.\nAbsolute paths work too (usually do not use an absolute path, use just a folder name).\nUse a semicolon ';' to split multiple paths.")]
        public string SDControlNetsFolder = "controlnet";

        [ConfigComment("The CLIP (Text Encoder) model folder to use within 'ModelRoot'.\nDefaults to 'clip'.\nAbsolute paths work too (usually do not use an absolute path, use just a folder name).\nUse a semicolon ';' to split multiple paths.")]
        public string SDClipFolder = "clip";

        [ConfigComment("The CLIP Vision model folder to use within 'ModelRoot'.\nDefaults to 'clip_vision'.\nAbsolute paths work too (usually do not use an absolute path, use just a folder name).\nUse a semicolon ';' to split multiple paths.")]
        public string SDClipVisionFolder = "clip_vision";

        [ConfigComment("Root path for data (user configs, etc).\nDefaults to 'Data'\nAbsolute paths work too.")]
        public string DataPath = "Data";

        [ConfigComment("Root path for output files (images, etc).\nDefaults to 'Output'\nAbsolute paths work too.")]
        public string OutputPath = "Output";

        [ConfigComment("The folder for wildcard (.txt) files, under Data.\nDefaults to 'Wildcards'\nAbsolute paths work too.")]
        public string WildcardsFolder = "Wildcards";

        [ConfigComment("When true, output paths always have the username as a folder.\nWhen false, this will be skipped.\nKeep this on in multi-user environments.")]
        public bool AppendUserNameToOutputPath = true;

        [ConfigComment("If true, when a user deletes an image, send it to the OS Recycle Bin instead of permanently deleting it.\nIf false, image files are permanently deleted.\nDefaults to false.")]
        public bool RecycleDeletedImages = false;

        [ConfigComment("If true, when a user deletes a model, send it to the OS Recycle Bin instead of permanently deleting it.\nIf false, model files are permanently deleted.\nDefaults to false.")]
        public bool RecycleDeletedModels = false;

        [ConfigComment("If true, when a user edits a model's metadata, clear all stray data (eg old images, jsons, etc.) even from other UIs.\nIf false, only files controlled by Swarm will be altered.\nDefaults to false.")]
        public bool ClearStrayModelData = false;

        [ConfigComment("If true, when a user edits a model's metadata, if there are multiple copies of that model in different folders, edit all copies.\nBe warned that if the models with the same name are different, the unique data maybe lost.\nThis is only a relevant option for users with redundant storage (eg a local drive and a NAS).\nThis also applies to deletes and renames.\nIf false, only the file in the first folder will be edited.\nDefaults to false.")]
        public bool EditMetadataAcrossAllDups = false;

        [ConfigComment("If true, always resave models after the downloader utility grabs them.\nThis ensures metadata is fully properly set, but wastes some extra time on file processing.\nIf false, the downloader will leave a stray json next to the model.\nDefaults to false.")]
        public bool DownloaderAlwaysResave = false;
    }

    /// <summary>Settings related to image/model metadata.</summary>
    public class MetadataSection : AutoConfiguration
    {
        [ConfigComment("If true, model metadata is tracked on a per-folder basis. This is better for example if you copy model folders to different machines, or have symlinks to different instances, or etc.\nIf false, model metadata is tracked in the central data folder. This is better if you don't want stray files in your model folders, or if you have several Swarm instances running simultaneously.")]
        public bool ModelMetadataPerFolder = false;

        [ConfigComment("If true, image metadata is tracked on a per-folder basis.\nIf false, image metadata is tracked in the central data folder.\nThis is better if you don't want stray files in your output folders, or if you have several Swarm instances running simultaneously over the same output folders.")]
        public bool ImageMetadataPerFolder = true;

        [ConfigComment("If true, unrecognized XL-format models will be treated as SDXL 1.0.\nIf false, unrecognized XL-format models will be treated as SDXL 0.9.\nThe SDXL 1.0 specification requires ModelSpec architecture IDs, and any similar model lacking this ID is a 0.9 model,\nhowever, many custom XL model author have excluded this metadata.\nThis means those models are technically SDXL 0.9 models, however it can be convenient to pretend they are 1.0 models instead.\nNote that enabling this will mislabel the official SDXL 0.9 model.")]
        public bool XLDefaultAsXL1 = false;

        [ConfigComment("If true, editing model metadata should write a '.swarm.json' file next to the model.\nIf false, apply metadata to the model itself.\nApplying directly to the model is generally better, however the JSON file might be preferable if you have a very slow data drive, as it avoids rewriting the model content.")]
        public bool EditMetadataWriteJSON = false;

        [ConfigComment("If true, image metadata will include a list of models with their hashes.\nThis is useful for services like civitai to automatically link models.\nThis will cause extra time to be taken when new hashes need to be loaded.")]
        public bool ImageMetadataIncludeModelHash = true;
    }

    /// <summary>Settings per-user.</summary>
    public class User : AutoConfiguration
    {
        public class OutPath : AutoConfiguration
        {
            [ConfigComment("Builder for output file paths. Can use auto-filling placeholders like '[model]' for the model name, '[prompt]' for a snippet of prompt text, etc.\n"
                + $"Full details in <a target=\"_blank\" href=\"{Utilities.RepoDocsRoot}User%20Settings.md#path-format\">the docs here</a>")]
            public string Format = "raw/[year]-[month]-[day]/[hour][minute][request_time_inc]-[prompt]-[model]";

            [ConfigComment("How long any one part can be.\nDefault is 40 characters.")]
            public int MaxLenPerPart = 40;

            [ConfigComment("If true, when including model name (or loras or etc), the path will skip the folder (ie filename only).")]
            public bool ModelPathsSkipFolders = false;
        }

        [ConfigComment("Settings related to output path building.")]
        public OutPath OutPathBuilder = new();

        public class FileFormatData : AutoConfiguration
        {
            [ConfigComment("What format to save images in.\nDefault is '.png', but '.jpg' is recommended to save some filespace.")]
            [SettingsOptions(Impl = typeof(SettingsOptionsAttribute.ForEnum<Image.ImageFormat>))]
            public string ImageFormat = "PNG";

            [ConfigComment("Quality for JPEG and WEBP formats (1-100). Other formats are ignored.\nDefault is 100, recommended 70-90.")]
            public int ImageQuality = 100;

            [ConfigComment("Whether to store metadata into saved images.\nDefaults enabled.")]
            public bool SaveMetadata = true;

            [ConfigComment("If set to non-0, adds DPI metadata to saved images.\n'72' is a good value for compatibility with some external software.")]
            public int DPI = 0;

            [ConfigComment("If enabled, a '.swarm.json' file will be saved alongside images with the image metadata easily viewable.\nThis can work even if saving in the image is disabled. Defaults disabled.")]
            public bool SaveTextFileMetadata = false;

            [ConfigComment("Images that are transient/temporary (not saved to file) generally are better off not being converted between image formats, or having metadata added.\nHowever, if you want to make the conversion and metadata apply anyway, you can enable this option.\nIf you use 'Do Not Save' param frequently but manually save images, you may want this.")]
            public bool ReformatTransientImages = false;
        }

        [ConfigComment("Settings related to saved file format.")]
        public FileFormatData FileFormat = new();

        public class UserUIData : AutoConfiguration
        {
            [ConfigComment("If enabled, you can hold ALT and press left/right arrows to move 'tags' in a prompt - that is, your currently selected comma-separated section will be moved left or right relative to other comma-separated sections.")]
            public bool TagMoveHotkeyEnabled = false;

<<<<<<< HEAD
            [ConfigComment("Comma-separated list of fields to display in the preset list.\nUse 'name' for the preset name, 'path' for the full preset path, 'description' for the description, or 'params' for the param list.\nIf unset, will act as 'path,description,params'")]
            public string PresetListDisplayFields = "";
=======
            [ConfigComment("If enabled, when pressing delete on an image, ask if you're sure before doing that (bypass by holding shift).\nIf unchecked, there won't be any check.\nDefaults enabled.")]
            public bool CheckIfSureBeforeDelete = true;
>>>>>>> 199caaf0
        }

        [ConfigComment("Settings related to the user interface, entirely contained to the frontend.")]
        public UserUIData UI = new();

        public class ParamParsingData : AutoConfiguration
        {
            [ConfigComment("Whether LoRAs can be added to a generation multiple times.\nIf false, the firstmost usage of a LoRA will be kept and others will be discarded.")]
            public bool AllowLoraStacking = true;
        }

        [ConfigComment("Settings related to the parsing of generation parameters.")]
        public ParamParsingData ParamParsing = new();

        [ConfigComment("Whether your image output files save to server data drive or not.\nDisabling this can make some systems misbehave, and makes the Image History do nothing.")]
        public bool SaveFiles = true;

        [ConfigComment("If enabled, folders will be discarded from starred image paths.\nIf disabled, entire original image path will be replicated beneath the star folder.")]
        public bool StarNoFolders = false;

        [ConfigComment("List of role IDs applied to this user. Defaults to owner (for local/accountless usage).")]
        [ValueIsRestricted]
        public List<string> Roles = ["owner"];

        public class ThemesImpl : SettingsOptionsAttribute.AbstractImpl
        {
            public override string[] GetOptions => [.. Program.Web.RegisteredThemes.Keys];

            public override string[] Names => [.. Program.Web.RegisteredThemes.Values.Select(v => v.Name)];
        }

        [ConfigComment("What theme to use. Default is 'modern_dark'.")]
        [SettingsOptions(Impl = typeof(ThemesImpl))]
        public string Theme = "modern_dark"; // TODO: UserUI

        [ConfigComment("If true, images in the main center area will always grow to better fill the screen.")]
        public bool CenterImageAlwaysGrow = false; // TODO: UserUI

        [ConfigComment("If true, when 'Auto Swap To Images' is enabled, and you have FullView open, the FullView will also be swapped.\nIf false, the FullView will not change.")]
        public bool AutoSwapImagesIncludesFullView = false; // TODO: UserUI

        [ConfigComment("A list of what buttons to include directly under images in the main prompt area of the Generate tab.\nOther buttons will be moved into the 'More' dropdown.\nThis should be a comma separated list."
            + "\nThe following options are available: \"Use As Init\", \"Use As Image Prompt\", \"Edit Image\", \"Upscale 2x\", \"Star\", \"Reuse Parameters\", \"Open In Folder\", \"Delete\", \"Download\" \"View In History\", \"Refine Image\""
            + "\nThe default is blank, which currently implies 'Use As Init,Edit Image,Star,Reuse Parameters'")]
        public string ButtonsUnderMainImages = ""; // TODO: UserUI

        [ConfigComment("How to format image metadata on the Generate tab when looking at an image.\n'below' means put the metadata below the image.\n'side' means put the image in a vertical column to the side.\n'auto' means switch to whichever fits better depending on the page width.\nDefault is 'auto'.")]
        [ManualSettingsOptions(Vals = ["auto", "below", "side"])]
        public string ImageMetadataFormat = "auto";

        [ConfigComment("If enabled, batch size will be reset to 1 when parameters are loaded.\nThis can prevent accidents that might thrash your GPU or cause compatibility issues, especially for example when importing a comfy workflow.\nYou can still set the batch size at will in the GUI.")]
        public bool ResetBatchSizeToOne = false;

        public enum HintFormatOptions
        {
            BUTTON, HOVER, HOVER_DELAY, NONE
        }

        [ConfigComment("The format for parameter hints to display as.\nDefault is 'BUTTON'.")]
        [SettingsOptions(Impl = typeof(SettingsOptionsAttribute.ForEnum<HintFormatOptions>))]
        public string HintFormat = "BUTTON"; // TODO: UserUI

        [ConfigComment("The delay, in seconds, for parameter hints when 'HOVER_DELAY' is selected.")]
        public float HoverDelaySeconds = 0.5f; // TODO: UserUI

        [ConfigComment("How many lines of text to display in the standard prompt box before cutting off to a scroll bar.\nActual size in practice tends to be a few lines shorter due to browser and font variations.\nDefault is 10.")]
        public int MaxPromptLines = 10; // TODO: UserUI

        public class VAEsData : AutoConfiguration
        {
            [ConfigComment("What VAE to use with SDXL models by default. Use 'None' to use the one in the model.")]
            [ManualSettingsOptions(Impl = null, Vals = ["None"])]
            public string DefaultSDXLVAE = "None";

            [ConfigComment("What VAE to use with SDv1 models by default. Use 'None' to use the one in the model.")]
            [ManualSettingsOptions(Impl = null, Vals = ["None"])]
            public string DefaultSDv1VAE = "None";

            [ConfigComment("What VAE to use with SVD (Video) models by default. Use 'None' to use the one in the model. This should normally be an SDv1 VAE.")]
            [ManualSettingsOptions(Impl = null, Vals = ["None"])]
            public string DefaultSVDVAE = "None";

            [ConfigComment("What VAE to use with Flux models by default.")]
            [ManualSettingsOptions(Impl = null, Vals = ["None"])]
            public string DefaultFluxVAE = "None";

            [ConfigComment("What VAE to use with SD3 models by default.")]
            [ManualSettingsOptions(Impl = null, Vals = ["None"])]
            public string DefaultSD3VAE = "None";

            [ConfigComment("What VAE to use with Mochi Text2Video models by default.")]
            [ManualSettingsOptions(Impl = null, Vals = ["None"])]
            public string DefaultMochiVAE = "None";
        }

        [ConfigComment("Options to override default VAEs with.")]
        public VAEsData VAEs = new();

        [ConfigComment("Set to a number above 1 to allow generations of multiple images to automatically generate square mini-grids when they're done.")]
        public int MaxImagesInMiniGrid = 1;

        [ConfigComment("How many images the history view should stop trying to load after.")]
        public int MaxImagesInHistory = 1000;

        [ConfigComment("How many images the history view should scan server-side before deciding the list is sufficient for sorting. Not relevant when sorting by filename.")]
        public int MaxImagesScannedInHistory = 10000;

        [ConfigComment("If true, the Image History view will cache small preview thumbnails of images.\nThis should make things run faster. You can turn it off if you don't want that.")]
        public bool ImageHistoryUsePreviews = true;

        [ConfigComment("When generating live previews (ie the turbo preview system, not normal generation previews after you've hit the Generate button),\nthis is how many simultaneous generation requests can be waiting at one time.")]
        public int MaxSimulPreviews = 1;

        [ConfigComment("If true, hitting enter while in the prompt box starts generation.\nIf false, hitting enter will insert a newline.")]
        public bool EnterKeyGenerates = true; // TODO: UserUI

        [ConfigComment("Delay, in seconds, between Generate Forever updates.\nIf the delay hits and a generation is still waiting, it will be skipped.\nDefault is 0.1 seconds.")]
        public double GenerateForeverDelay = 0.1;

        [ConfigComment("Number of generations that Generate Forever should always keep queued up when enabled.\nUseful when using multiple backends to keep them all busy.")]
        public int GenerateForeverQueueSize = 1;

        [ConfigComment("How long to remember your last parameters for, in hours, inside browser cookies.\nDefault is 6 hours (long enough that you can close+reopen and get same params, but short enough that if you close for the day and come back you get a fresh UI).")]
        public double ParameterMemoryDurationHours = 6; // TODO: UserUI

        public class LanguagesImpl : SettingsOptionsAttribute.AbstractImpl
        {
            public override string[] GetOptions => LanguagesHelper.SortedList;
        }

        [ConfigComment("What language to display the UI in.\nDefault is 'en' (English).")]
        [SettingsOptions(Impl = typeof(LanguagesImpl))]
        public string Language = "en"; // TODO: UserUI

        [ConfigComment("Comma-separated list of parameters to exclude from 'Reuse Parameters'.\nFor example, set 'model' to not copy the model, or 'model,refinermodel,videomodel' to really never copy any models.")]
        public string ReuseParamExcludeList = "wildcardseed";

        /// <summary>Settings related to audio.</summary>
        public class AudioData : AutoConfiguration
        {

            public class AudioImpl : SettingsOptionsAttribute.AbstractImpl
            {
                public override string[] GetOptions => ["", .. UserSoundHelper.Filenames];
            }

            [ConfigComment($"Optional audio file to play when a generation is completed.\nSupported file formats: .wav, .wave, .mp3, .aac, .ogg, .flac\nSee <a target=\"_blank\" href=\"{Utilities.RepoDocsRoot}Features/UISounds.md\">docs/Features/UISounds</a> for info.")]
            [SettingsOptions(Impl = typeof(AudioImpl))]
            public string CompletionSound = "";

            [ConfigComment($"If any sound effects are enabled, this is the volume they will play at.\n0 means silent, 1 means max volume, 0.5 means half volume.")]
            public double Volume = 0.5;
        }

        [ConfigComment("Settings related to audio.")]
        public AudioData Audio = new();

        [ConfigComment("Settings related to autocompletions.")]
        public AutoCompleteData AutoComplete = new();

        /// <summary>Settings related to autocompletions.</summary>
        public class AutoCompleteData : AutoConfiguration
        {
            public class SourceImpl : SettingsOptionsAttribute.AbstractImpl
            {
                public override string[] GetOptions => ["", .. AutoCompleteListHelper.FileNames];
            }

            [ConfigComment($"Optional source file for auto-completion texts (inside Data/Autocompletions).\nSee <a target=\"_blank\" href=\"{Utilities.RepoDocsRoot}Features/Autocompletions.md#word-lists\">docs/Features/Autocompletions</a> for info.")]
            [SettingsOptions(Impl = typeof(SourceImpl))]
            public string Source = "";

            [ConfigComment("If true, the auto-completion will escape parentheses with backslashes to prevent parsing errors.")]
            public bool EscapeParens = true;

            [ConfigComment("Optional suffix to append to autocompletes, eg ', ' to append commas.")]
            public string Suffix = "";

            [ConfigComment("How to match and list results.\n'Contains' lists any match that contains your current text\n'StartsWith' only lists matches that start with your current text\n'Bucketed' shows StartsWith matches first, and Contains matches after.")]
            [ManualSettingsOptions(Impl = null, Vals = ["Bucketed", "Contains", "StartsWith"])]
            public string MatchMode = "Bucketed";

            [ConfigComment("How to sort the results.\n'Active' sorts shortest tags first, then alphabetically after.\n'Alphabetical' sorts results alphabetically.\n'Frequency' sorts results by how popular the tag is (for tag CSVs).\n'None' uses whatever the source list's order is.")]
            [ManualSettingsOptions(Impl = null, Vals = ["Active", "Alphabetical", "Frequency", "None"])]
            public string SortMode = "Active";

            [ConfigComment("If your completion list is booru tags, use this to optionally alter how spaces/underscores are handled.\nSelect 'None' to just use what's in the file,\n'Spaces' to replace underscores to spaces,\nor 'Underscores' to replace spaces to underscores.")]
            [ManualSettingsOptions(Impl = null, Vals = ["None", "Spaces", "Underscores"])]
            public string SpacingMode = "None";
        }
    }

    /// <summary>UI-related settings.</summary>
    public class UIData : AutoConfiguration
    {
        [ConfigComment("Optionally specify a (raw HTML) welcome message here. If specified, will override the automatic welcome messages.")]
        public string OverrideWelcomeMessage = "";

        [ConfigComment("Animated previews make the image history nicer when you've generated videos, but may negatively impact performance.\nIf having image history loaded with videos generated is negatively affecting your experience, disable this checkbox.\nAfter editing this setting, use the Reset All Metadata button in the Utilities tab.")]
        public bool AllowAnimatedPreviews = true;
    }

    /// <summary>Webhook settings.</summary>
    public class WebHooksData : AutoConfiguration
    {
        [ConfigComment("Webhook to call (JSON POST) when queues are starting up from idle.\nLeave empty to disable any webhook.\nCall must return before the first generation starts.")]
        public string QueueStartWebhook = "";

        [ConfigComment("If you want to send additional data with the queue start webhook, you can specify it here.\nThis should be a JSON object, eg '{\"key\": \"value\"}'.\nIf left blank, an empty JSON post (ie '{}') will be used.")]
        public string QueueStartWebhookData = "";

        [ConfigComment("Webhook to call (JSON POST) when all queues are done and the server is going idle.\nLeave empty to disable any webhook.\nCall must return before queuing may restart.")]
        public string QueueEndWebhook = "";

        [ConfigComment("If you want to send additional data with the queue end webhook, you can specify it here.\nThis should be a JSON object, eg '{\"key\": \"value\"}'.\nIf left blank, an empty JSON post (ie '{}') will be used.")]
        public string QueueEndWebhookData = "";

        [ConfigComment("Webhook to call (JSON POST) after every generation.\nLeave empty to disable any webhook.\nCurrently runs async, does not delay gen completion.")]
        public string EveryGenWebhook = "";

        [ConfigComment("If you want to send additional data with the every-gen webhook, you can specify it here.\nThis should be a JSON object, eg '{\"key\": \"value\"}'.\nIf left blank, an empty JSON post (ie '{}') will be used." + $"\nSee <a target=\"_blank\" href=\"{Utilities.RepoDocsRoot}Features/Webhooks.md\">docs Features/Webhooks</a> for info about special tags you can include in the JSON.")]
        public string EveryGenWebhookData = "";

        [ConfigComment("Webhook to call (JSON POST) after gens that set Swarm internal param 'Webook' as 'Manual' or 'Manual At End'.\nLeave empty to disable any webhook.\nCurrently runs async, does not delay gen completion.")]
        public string ManualGenWebhook = "";

        [ConfigComment("If you want to send additional data with the 'manual gen' webhook, you can specify it here.\nThis should be a JSON object, eg '{\"key\": \"value\"}'.\nIf left blank, an empty JSON post (ie '{}') will be used." + $"\nSee <a target=\"_blank\" href=\"{Utilities.RepoDocsRoot}Features/Webhooks.md\">docs Features/Webhooks</a> for info about special tags you can include in the JSON.")]
        public string ManualGenWebhookData = "";

        [ConfigComment("Webhook to call (JSON POST) when the server is has started.\nLeave empty to disable any webhook.")]
        public string ServerStartWebhook = "";

        [ConfigComment("If you want to send additional data with the 'server start' webhook, you can specify it here.\nThis should be a JSON object, eg '{\"key\": \"value\"}'.\nIf left blank, an empty JSON post (ie '{}') will be used.")]
        public string ServerStartWebhookData = "";

        [ConfigComment("Webhook to call (JSON POST) when the server is about to shutdown.\nLeave empty to disable any webhook.\nShutdown does not happen until the webhook completes.")]
        public string ServerShutdownWebhook = "";

        [ConfigComment("If you want to send additional data with the 'server shutdown' webhook, you can specify it here.\nThis should be a JSON object, eg '{\"key\": \"value\"}'.\nIf left blank, an empty JSON post (ie '{}') will be used.")]
        public string ServerShutdownWebhookData = "";

        [ConfigComment("How long to wait (in seconds) after all queues are done before sending the queue end webhook.\nThis is useful to prevent rapid start+end calls.")]
        public double QueueEndDelay = 1;
    }
}

[AttributeUsage(AttributeTargets.Field)]
public class SettingsOptionsAttribute : Attribute
{
    public abstract class AbstractImpl
    {
        public abstract string[] GetOptions { get; }

        public virtual string[] Names => GetOptions;
    }

    public class ForEnum<T> : AbstractImpl where T : Enum
    {
        public override string[] GetOptions => Enum.GetNames(typeof(T));
    }

    public Type Impl;

    public virtual string[] Options => (Activator.CreateInstance(Impl) as AbstractImpl).GetOptions;

    public virtual string[] Names => (Activator.CreateInstance(Impl) as AbstractImpl).Names;
}

[AttributeUsage(AttributeTargets.Field)]
public class ManualSettingsOptionsAttribute : SettingsOptionsAttribute
{
    public string[] Vals;

    public string[] ManualNames;

    public override string[] Options => Vals;

    public override string[] Names => ManualNames ?? Vals;
}

/// <summary>Attribute that marks that the value should be treated as a secret, and not transmitted to remote clients.</summary>
[AttributeUsage(AttributeTargets.Field)]
public class ValueIsSecretAttribute : Attribute
{
}

/// <summary>Attribute that marks that the value should be restricted from non-admin user access.</summary>
[AttributeUsage(AttributeTargets.Field)]
public class ValueIsRestrictedAttribute : Attribute
{
}

/// <summary>Attribute that marks that the setting is hidden from the normal interface.</summary>
[AttributeUsage(AttributeTargets.Field)]
public class SettingHiddenAttribute : Attribute
{
}

public static class AutoConfigExtensions
{
    public static IEnumerable<AutoConfiguration.Internal.SingleFieldData> GetSecretFields(AutoConfiguration config) =>
        config.InternalData.SharedData.Fields.Values.Where(f => f.Field.GetCustomAttribute<ValueIsSecretAttribute>() is not null);
    public static IEnumerable<AutoConfiguration.Internal.SingleFieldData> GetSubConfigFields(AutoConfiguration config) =>
        config.InternalData.SharedData.Fields.Values.Where(f => f.Field.FieldType.IsSubclassOf(typeof(AutoConfiguration)));

    /// <summary>Saves all data from an auto-config section, but explicitly excludes any values marked as secret.</summary>
    /// <param name="altValue">The value to replace secret values with, or null to exclude entirely.</param>
    /// <param name="unlessVal">If this value is not null, any value that matches this will be allowed to stay.</param>
    public static FDSSection SaveAllWithoutSecretValues(this AutoConfiguration config, object altValue = null, object unlessVal = null)
    {
        FDSSection section = config.Save(true);
        foreach (AutoConfiguration.Internal.SingleFieldData field in GetSecretFields(config))
        {
            if (unlessVal is not null && unlessVal.Equals(section.GetObject(field.Name)))
            {
                continue;
            }
            section.Remove(field.Name);
            if (altValue is not null)
            {
                section.Set(field.Name, altValue);
            }
        }
        foreach (AutoConfiguration.Internal.SingleFieldData field in GetSubConfigFields(config))
        {
            section.Set(field.Name, (field.GetValue(config) as AutoConfiguration).SaveAllWithoutSecretValues(altValue));
        }
        return section;
    }

    /// <summary>Returns a copy of the <see cref="FDSSection"/>, with any secret values left at a default-recognizable-value excluded, for loading convenience.</summary>
    public static FDSSection ExcludeSecretValuesThatMatch(this AutoConfiguration config, FDSSection section, object secretDefaultValue)
    {
        FDSSection dup = new(section.SaveToString());
        foreach (AutoConfiguration.Internal.SingleFieldData field in GetSecretFields(config))
        {
            object curVal = dup.GetObject(field.Name);
            if (curVal is not null && secretDefaultValue.Equals(curVal))
            {
                dup.Remove(field.Name);
            }
        }
        foreach (AutoConfiguration.Internal.SingleFieldData field in GetSubConfigFields(config))
        {
            dup.Set(field.Name, (field.GetValue(config) as AutoConfiguration).ExcludeSecretValuesThatMatch(dup.GetSection(field.Name), secretDefaultValue));
        }
        return dup;
    }
}<|MERGE_RESOLUTION|>--- conflicted
+++ resolved
@@ -356,13 +356,11 @@
             [ConfigComment("If enabled, you can hold ALT and press left/right arrows to move 'tags' in a prompt - that is, your currently selected comma-separated section will be moved left or right relative to other comma-separated sections.")]
             public bool TagMoveHotkeyEnabled = false;
 
-<<<<<<< HEAD
             [ConfigComment("Comma-separated list of fields to display in the preset list.\nUse 'name' for the preset name, 'path' for the full preset path, 'description' for the description, or 'params' for the param list.\nIf unset, will act as 'path,description,params'")]
             public string PresetListDisplayFields = "";
-=======
+
             [ConfigComment("If enabled, when pressing delete on an image, ask if you're sure before doing that (bypass by holding shift).\nIf unchecked, there won't be any check.\nDefaults enabled.")]
             public bool CheckIfSureBeforeDelete = true;
->>>>>>> 199caaf0
         }
 
         [ConfigComment("Settings related to the user interface, entirely contained to the frontend.")]
