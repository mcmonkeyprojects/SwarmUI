﻿using FreneticUtilities.FreneticExtensions;
using FreneticUtilities.FreneticToolkit;
using Newtonsoft.Json.Linq;
using SwarmUI.Accounts;
using SwarmUI.Core;
using SwarmUI.Text2Image;
using SwarmUI.Utils;
using SwarmUI.WebAPI;
using System.IO;
using System.Net.WebSockets;

namespace SwarmUI.Builtin_ComfyUIBackend;

public static class ComfyUIWebAPI
{
    public static void Register()
    {
        API.RegisterAPICall(ComfySaveWorkflow, true);
        API.RegisterAPICall(ComfyReadWorkflow);
        API.RegisterAPICall(ComfyListWorkflows);
        API.RegisterAPICall(ComfyDeleteWorkflow, true);
        API.RegisterAPICall(ComfyGetGeneratedWorkflow);
        API.RegisterAPICall(DoLoraExtractionWS, true);
        API.RegisterAPICall(ComfyEnsureRefreshable);
        API.RegisterAPICall(ComfyInstallFeatures, true);
        API.RegisterAPICall(DoTensorRTCreateWS, true);
    }

    /// <summary>API route to save a comfy workflow object to persistent file.</summary>
    public static async Task<JObject> ComfySaveWorkflow(string name, string workflow, string prompt, string custom_params, string param_values, string image, string description = "", bool enable_in_simple = false, string replace = null)
    {
        string origPath = Utilities.StrictFilenameClean(string.IsNullOrWhiteSpace(replace) ? name : replace);
        string cleaned = Utilities.StrictFilenameClean(name);
        string path = $"{ComfyUIBackendExtension.Folder}/CustomWorkflows/{cleaned}.json";
        Directory.CreateDirectory(Directory.GetParent(path).FullName);
        if (!string.IsNullOrWhiteSpace(image))
        {
            image = Image.FromDataString(image).ToMetadataFormat();
        }
        else if (ComfyUIBackendExtension.CustomWorkflows.ContainsKey(origPath))
        {
            ComfyUIBackendExtension.ComfyCustomWorkflow oldFlow = ComfyUIBackendExtension.GetWorkflowByName(origPath);
            image = oldFlow.Image;
        }
        if (string.IsNullOrWhiteSpace(image))
        {
            image = "/imgs/model_placeholder.jpg";
        }
        if (!string.IsNullOrWhiteSpace(replace))
        {
            await ComfyDeleteWorkflow(replace);
        }
        ComfyUIBackendExtension.CustomWorkflows[cleaned] = new ComfyUIBackendExtension.ComfyCustomWorkflow(cleaned, workflow, prompt, custom_params, param_values, image, description, enable_in_simple);
        JObject data = new()
        {
            ["workflow"] = workflow.ParseToJson(),
            ["prompt"] = prompt.ParseToJson(),
            ["custom_params"] = custom_params.ParseToJson(),
            ["param_values"] = param_values.ParseToJson(),
            ["image"] = image,
            ["description"] = description ?? "",
            ["enable_in_simple"] = enable_in_simple
        };
        File.WriteAllBytes(path, data.ToString().EncodeUTF8());
        return new JObject() { ["success"] = true };
    }

    /// <summary>Method to directly read a custom workflow file.</summary>
    public static JObject ReadCustomWorkflow(string name)
    {
        string path = Utilities.StrictFilenameClean(name);
        ComfyUIBackendExtension.ComfyCustomWorkflow workflow = ComfyUIBackendExtension.GetWorkflowByName(path);
        if (workflow is null)
        {
            return new JObject() { ["error"] = "Unknown custom workflow name." };
        }
        return new JObject()
        {
            ["workflow"] = workflow.Workflow,
            ["prompt"] = workflow.Prompt,
            ["custom_params"] = workflow.CustomParams,
            ["image"] = workflow.Image ?? "/imgs/model_placeholder.jpg",
            ["description"] = workflow.Description ?? "",
            ["enable_in_simple"] = workflow.EnableInSimple
        };
    }

    /// <summary>API route to read a comfy workflow object from persistent file.</summary>
    public static async Task<JObject> ComfyReadWorkflow(string name)
    {
        JObject val = ReadCustomWorkflow(name);
        if (val.ContainsKey("error"))
        {
            return val;
        }
        return new JObject() { ["result"] = val };
    }

    /// <summary>API route to read a list of available Comfy custom workflows.</summary>
    public static async Task<JObject> ComfyListWorkflows()
    {
        return new JObject() { ["workflows"] = JToken.FromObject(ComfyUIBackendExtension.CustomWorkflows.Keys.ToList()
            .Select(ComfyUIBackendExtension.GetWorkflowByName).OrderBy(w => w.Name).Select(w => new JObject()
            {
                ["name"] = w.Name,
                ["image"] = w.Image ?? "/imgs/model_placeholder.jpg",
                ["description"] = w.Description,
                ["enable_in_simple"] = w.EnableInSimple
            }).ToList()) };
    }

    /// <summary>API route to read a delete a saved Comfy custom workflows.</summary>
    public static async Task<JObject> ComfyDeleteWorkflow(string name)
    {
        string path = Utilities.StrictFilenameClean(name);
        if (!ComfyUIBackendExtension.CustomWorkflows.Remove(path, out _))
        {
            return new JObject() { ["error"] = "Unknown custom workflow name." };
        }
        string fullPath = $"{ComfyUIBackendExtension.Folder}/CustomWorkflows/{path}.json";
        if (!File.Exists(fullPath))
        {
            return new JObject() { ["error"] = "Unknown custom workflow name." };
        }
        File.Delete(fullPath);
        Logs.Debug($"check {path} against {ComfyUIBackendExtension.ExampleWorkflowNames.JoinString(", ")}");
        if (ComfyUIBackendExtension.ExampleWorkflowNames.Contains(path.After("Examples/") + ".json"))
        {
            File.WriteAllText($"{fullPath}.deleted", "deleted-by-user");
        }
        return new JObject() { ["success"] = true };
    }

    /// <summary>API route to get a generated workflow for a T2I input.</summary>
    public static async Task<JObject> ComfyGetGeneratedWorkflow(Session session, JObject rawInput)
    {
        T2IParamInput input;
        try
        {
            input = T2IAPI.RequestToParams(session, rawInput);
            input.PreparsePromptLikes();
            ComfyUIAPIAbstractBackend backend = ComfyUIBackendExtension.ComfyBackendsDirect().FirstOrDefault().Backend as ComfyUIAPIAbstractBackend;
            string format = backend.SupportedFeatures.Contains("folderbackslash") ? "\\" : "/";
            Logs.Verbose($"ComfyGetWorkflow for input: {input}");
            string flow = ComfyUIAPIAbstractBackend.CreateWorkflow(input, w => w, format, features: backend.SupportedFeatures.ToHashSet());
            return new JObject() { ["workflow"] = flow };
        }
        catch (SwarmReadableErrorException ex)
        {
            return new JObject() { ["error"] = ex.Message };
        }
    }

    /// <summary>API route to ensure that a ComfyUI refresh hit will actually do a native refresh.</summary>
    public static async Task<JObject> ComfyEnsureRefreshable(Session session)
    {
        ComfyUIRedirectHelper.ObjectInfoReadCacher.ForceExpire();
        return new JObject() { ["success"] = true };
    }

    public static SemaphoreSlim MultiInstallLock = new(1, 1);

    /// <summary>API route to ensure to install a given ComfyUI custom node feature.</summary>
    public static async Task<JObject> ComfyInstallFeatures(Session session, string feature)
    {
        await MultiInstallLock.WaitAsync(Program.GlobalProgramCancel);
        try
        {
            ComfyUISelfStartBackend backend = Program.Backends.RunningBackendsOfType<ComfyUISelfStartBackend>().FirstOrDefault();
            if (backend is null)
            {
                Logs.Warning($"User {session.User.UserID} tried to install feature '{feature}' but have no comfy self-start backends.");
                return new JObject() { ["error"] = $"Cannot install Comfy features as this Swarm instance has no running ComfyUI Self-Start backends currently." };
            }
            async Task<JObject> doRepo(string path, bool skipPipCache = false)
            {
                bool didRestart = await backend.EnsureNodeRepo(path, skipPipCache);
                if (!didRestart)
                {
                    _ = Utilities.RunCheckedTask(ComfyUIBackendExtension.RestartAllComfyBackends);
                }
                return new JObject() { ["success"] = true };
            }
            feature = feature.ToLowerFast().Trim();
            if (feature == "ipadapter") { return await doRepo("https://github.com/cubiq/ComfyUI_IPAdapter_plus"); }
            else if (feature == "controlnet_preprocessors") { return await doRepo("https://github.com/Fannovel16/comfyui_controlnet_aux"); }
            else if (feature == "frame_interpolation") { return await doRepo("https://github.com/Fannovel16/ComfyUI-Frame-Interpolation"); }
<<<<<<< HEAD
            else if (feature == "comfyui_tensorrt") { return await doRepo("https://github.com/comfyanonymous/ComfyUI_TensorRT", skipPipCache:true); }
=======
            else if (feature == "comfyui_tensorrt") { return await doRepo("https://github.com/comfyanonymous/ComfyUI_TensorRT"); }
            else if (feature == "sam2") { return await doRepo("https://github.com/kijai/ComfyUI-segment-anything-2"); }
>>>>>>> c1c4fd82
            else
            {
                Logs.Warning($"User {session.User.UserID} tried to install unknown feature '{feature}'.");
                return new JObject() { ["error"] = $"Unknown feature ID {feature}." };
            }
        }
        finally
        {
            MultiInstallLock.Release();
        }
    }

    public static Dictionary<string, int> AspectRangeToMultiplier = new()
    {
        ["Exact"] = 1,
        ["2x"] = 2,
        ["4x"] = 4
    };

    public static Dictionary<string, string> ArchitecturesTRTCompat = new()
    {
        ["stable-diffusion-v1"] = "sd1.x",
        ["stable-diffusion-v2-768-v"] = "sd2.x-768v",
        ["stable-diffusion-xl-v1-base"] = "sdxl_base",
        ["stable-diffusion-xl-v0_9-base"] = "sdxl_base",
        ["stable-diffusion-xl-turbo-v1"] = "sdxl_base",
        ["stable-diffusion-xl-v1-refiner"] = "sdxl_refiner",
        ["stable-video-diffusion-img2vid-v1"] = "svd",
        ["stable-diffusion-v3-medium"] = "sd3",
        ["auraflow-v1"] = "auraflow",
        ["Flux.1-schnell"] = "flux",
        ["Flux.1-dev"] = "flux"
    };

    /// <summary>API route to create a TensorRT model.</summary>
    public static async Task<JObject> DoTensorRTCreateWS(Session session, WebSocket ws, string model, string aspect, string aspectRange, int optBatch, int maxBatch)
    {
        if (ModelsAPI.TryGetRefusalForModel(session, model, out JObject refusal))
        {
            await ws.SendJson(refusal, API.WebsocketTimeout);
            return null;
        }
        model = T2IParamTypes.GetBestModelInList(model, Program.MainSDModels.Models.Keys);
        T2IModel modelData = Program.MainSDModels.Models.GetValueOrDefault(model);
        if (modelData is null)
        {
            await ws.SendJson(new JObject() { ["error"] = "Unknown input model name." }, API.WebsocketTimeout);
            return null;
        }
        if (!ArchitecturesTRTCompat.ContainsKey(modelData.ModelClass?.ID))
        {
            await ws.SendJson(new JObject() { ["error"] = "This model does not have an Architecture ID listed as compatible with TensorRT (v1, v2-768-v, XL-v1-base, XL-v1-refiner, stable-video-diffusion, SD3, AuraFlow, Flux.1)." }, API.WebsocketTimeout);
            return null;
        }
        if (optBatch < 1 || maxBatch < 1 || optBatch > 64 || maxBatch > 64)
        {
            await ws.SendJson(new JObject() { ["error"] = "Batch size must be from 1 to 64." }, API.WebsocketTimeout);
            return null;
        }
        (int aspectX, int aspectY) = T2IParamTypes.AspectRatioToSizeReference(aspect);
        if (aspectX <= 0 || aspectY <= 0)
        {
            await ws.SendJson(new JObject() { ["error"] = "Invalid aspect ratio." }, API.WebsocketTimeout);
            return null;
        }
        if (!AspectRangeToMultiplier.TryGetValue(aspectRange, out int rangeMult))
        {
            await ws.SendJson(new JObject() { ["error"] = "Invalid aspect range." }, API.WebsocketTimeout);
            return null;
        }
        int standardWidth = modelData.StandardWidth <= 0 ? 1024 : modelData.StandardWidth;
        int standardHeight = modelData.StandardHeight <= 0 ? 1024 : modelData.StandardHeight;
        (int prefX, int prefY) = Utilities.ResToModelFit(aspectX, aspectY, standardWidth * standardHeight);
        (int minX, int minY) = Utilities.ResToModelFit(aspectX, aspectY, (standardWidth / rangeMult) * (standardHeight / rangeMult));
        (int maxX, int maxY) = Utilities.ResToModelFit(aspectX, aspectY, (standardWidth * rangeMult) * (standardHeight * rangeMult));
        if (ComfyUIBackendExtension.RunningComfyBackends.FirstOrDefault(b => b is ComfyUISelfStartBackend) is not ComfyUISelfStartBackend backend)
        {
            await ws.SendJson(new JObject() { ["error"] = "No ComfyUI self-start backend available." }, API.WebsocketTimeout);
            return null;
        }
        string format = backend.ModelFolderFormat;
        string prefix = $"{Guid.NewGuid()}";
        JObject workflow = new()
        {
            ["4"] = new JObject()
            {
                ["class_type"] = "CheckpointLoaderSimple",
                ["inputs"] = new JObject()
                {
                    ["ckpt_name"] = modelData.ToString(format)
                }
            }
        };
        if (rangeMult == 1)
        {
            workflow["10"] = new JObject()
            {
                ["class_type"] = "STATIC_TRT_MODEL_CONVERSION",
                ["inputs"] = new JObject()
                {
                    ["model"] = new JArray() { "4", 0 },
                    ["filename_prefix"] = $"swarmtemptrt/{prefix}/",
                    ["batch_size_opt"] = optBatch,
                    ["height_opt"] = prefY,
                    ["width_opt"] = prefX,
                    ["context_opt"] = 1,
                    ["num_video_frames"] = 25
                }
            };
        }
        else
        {
            workflow["10"] = new JObject()
            {
                ["class_type"] = "DYNAMIC_TRT_MODEL_CONVERSION",
                ["inputs"] = new JObject()
                {
                    ["model"] = new JArray() { "4", 0 },
                    ["filename_prefix"] = $"swarmtemptrt/{prefix}/",
                    ["batch_size_min"] = 1,
                    ["batch_size_opt"] = optBatch,
                    ["batch_size_max"] = maxBatch,
                    ["height_min"] = Math.Clamp(minY, 256, 4096),
                    ["height_opt"] = prefY,
                    ["height_max"] = Math.Clamp(maxY, 256, 4096),
                    ["width_min"] = Math.Clamp(minX, 256, 4096),
                    ["width_opt"] = prefX,
                    ["width_max"] = Math.Clamp(maxX, 256, 4096),
                    ["context_min"] = 1,
                    ["context_opt"] = 1,
                    ["context_max"] = 128,
                    ["num_video_frames"] = 25
                }
            };
        }
        long ticks = Environment.TickCount64;
        await API.RunWebsocketHandlerCallWS<object>(async (s, t, a, b) =>
        {
            await ComfyUIBackendExtension.RunArbitraryWorkflowOnFirstBackend(workflow.ToString(), data =>
            {
                if (data is JObject jData && jData.ContainsKey("overall_percent"))
                {
                    long newTicks = Environment.TickCount64;
                    if (newTicks - ticks > 500)
                    {
                        ticks = newTicks;
                        a(new() { ["status"] = $"Running, monitor Server logs for precise progress...\nOverall progress estimate: {jData["overall_percent"]}%" });
                    }
                }
            }, false);
            a(new() { ["status"] = "Process completed, moving engine..." });
            string directory = $"{backend.ComfyPathBase}/output/swarmtemptrt/{prefix}/";
            if (!Directory.Exists(directory))
            {
                a(new() { ["error"] = "Process completed but TensorRT model did not save. Something went wrong?" });
                return;
            }
            string file = Directory.EnumerateFiles(directory, "*.engine").FirstOrDefault();
            if (!File.Exists(file))
            {
                a(new() { ["error"] = "Process completed but TensorRT model did not save. Something went wrong?" });
                return;
            }
            string outPathRaw = $"{Program.ServerSettings.Paths.ModelRoot}/tensorrt/{modelData.Name}_TensorRT";
            string outPath = outPathRaw;
            int id = 0;
            while (File.Exists($"{outPath}.engine"))
            {
                id++;
                outPath = $"{outPathRaw}_{id}";
            }
            Directory.CreateDirectory(Path.GetDirectoryName(outPath));
            JObject metadata = modelData.ToNetObject();
            metadata["architecture"] += "/tensorrt";
            metadata["title"] = $"{modelData.Title ?? modelData.Name} (TensorRT)";
            File.WriteAllText($"{outPath}.json", metadata.ToString());
            File.Copy(file, $"{outPath}.engine", true);
            File.Delete(file);
            Directory.Delete(directory, true);
            Program.RefreshAllModelSets();
            a(new() { ["status"] = "Complete!", ["complete"] = true });
        }, session, null, ws);
        return null;
    }

    /// <summary>API route to extract a LoRA from two models.</summary>
    public static async Task<JObject> DoLoraExtractionWS(Session session, WebSocket ws, string baseModel, string otherModel, int rank, string outName)
    {
        outName = Utilities.StrictFilenameClean(outName);
        if (ModelsAPI.TryGetRefusalForModel(session, baseModel, out JObject refusal)
            || ModelsAPI.TryGetRefusalForModel(session, otherModel, out refusal)
            || ModelsAPI.TryGetRefusalForModel(session, outName, out refusal))
        {
            await ws.SendJson(refusal, API.WebsocketTimeout);
            return null;
        }
        if (rank < 1 || rank > 320)
        {
            await ws.SendJson(new JObject() { ["error"] = "Rank must be between 1 and 320." }, API.WebsocketTimeout);
            return null;
        }
        baseModel = T2IParamTypes.GetBestModelInList(baseModel, Program.MainSDModels.Models.Keys);
        otherModel = T2IParamTypes.GetBestModelInList(otherModel, Program.MainSDModels.Models.Keys);
        T2IModel baseModelData = Program.MainSDModels.Models.GetValueOrDefault(baseModel);
        T2IModel otherModelData = Program.MainSDModels.Models.GetValueOrDefault(otherModel);
        if (baseModelData is null || otherModelData is null)
        {
            await ws.SendJson(new JObject() { ["error"] = "Unknown input model name." }, API.WebsocketTimeout);
            return null;
        }
        string format = ComfyUIBackendExtension.RunningComfyBackends.FirstOrDefault()?.ModelFolderFormat;
        string arch = otherModelData.ModelClass is null ? "unknown/lora" : $"{otherModelData.ModelClass.ID}/lora";
        JObject metadata = new()
        {
            ["modelspec.architecture"] = arch,
            ["modelspec.title"] = otherModelData.Metadata.Title + " (Extracted LoRA)",
            ["modelspec.description"] = $"LoRA of {otherModelData.Metadata.Title} extracted from {baseModelData.Metadata.Title} at rank {rank}.\n{otherModelData.Metadata.Description}",
            ["modelspec.date"] = DateTime.UtcNow.ToString("yyyy-MM-dd"),
            ["modelspec.resolution"] = $"{otherModelData.Metadata.StandardWidth}x{otherModelData.Metadata.StandardHeight}",
            ["modelspec.sai_model_spec"] = "1.0.0"
        };
        if (otherModelData.Metadata.PreviewImage is not null && otherModelData.Metadata.PreviewImage != "imgs/model_placeholder.jpg")
        {
            metadata["modelspec.thumbnail"] = otherModelData.Metadata.PreviewImage;
        }
        JObject workflow = new()
        {
            ["4"] = new JObject()
            {
                ["class_type"] = "CheckpointLoaderSimple",
                ["inputs"] = new JObject()
                {
                    ["ckpt_name"] = baseModelData.ToString(format)
                }
            },
            ["5"] = new JObject()
            {
                ["class_type"] = "CheckpointLoaderSimple",
                ["inputs"] = new JObject()
                {
                    ["ckpt_name"] = otherModelData.ToString(format)
                }
            },
            ["6"] = new JObject()
            {
                ["class_type"] = "SwarmExtractLora",
                ["inputs"] = new JObject()
                {
                    ["base_model"] = new JArray() { "4", 0 },
                    ["base_model_clip"] = new JArray() { "4", 1 },
                    ["other_model"] = new JArray() { "5", 0 },
                    ["other_model_clip"] = new JArray() { "5", 1 },
                    ["rank"] = rank,
                    ["save_rawpath"] = Program.T2IModelSets["LoRA"].FolderPaths[0] + "/",
                    ["save_filename"] = outName.Replace('\\', '/').Replace("/", format ?? $"{Path.DirectorySeparatorChar}"),
                    ["save_clip"] = "true",
                    ["metadata"] = metadata.ToString()
                }
            }
        };
        Logs.Info($"Starting LoRA extraction (for user {session.User.UserID}) for base '{baseModel}', other '{otherModel}', rank {rank}, output to '{outName}'...");
        long ticks = Environment.TickCount64;
        await API.RunWebsocketHandlerCallWS<object>(async (s, t, a, b) =>
        {
            await ComfyUIBackendExtension.RunArbitraryWorkflowOnFirstBackend(workflow.ToString(), data =>
            {
                if (data is JObject jData && jData.ContainsKey("overall_percent"))
                {
                    long newTicks = Environment.TickCount64;
                    if (newTicks - ticks > 500)
                    {
                        ticks = newTicks;
                        a(jData);
                    }
                }
            });
        }, session, null, ws);
        T2IModelHandler loras = Program.T2IModelSets["LoRA"];
        loras.Refresh();
        if (loras.Models.ContainsKey($"{outName}.safetensors"))
        {
            Logs.Info($"Completed successful LoRA extraction for user '{session.User.UserID}' saved as '{outName}'.");
            await ws.SendJson(new JObject() { ["success"] = true }, API.WebsocketTimeout);
            return null;
        }
        else
        {
            Logs.Error($"LoRA extraction FAILED for user '{session.User.UserID}' for target '{outName}' - model did not save.");
            await ws.SendJson(new JObject() { ["error"] = "Extraction failed, lora not saved." }, API.WebsocketTimeout);
            return null;
        }
    }
}<|MERGE_RESOLUTION|>--- conflicted
+++ resolved
@@ -185,12 +185,8 @@
             if (feature == "ipadapter") { return await doRepo("https://github.com/cubiq/ComfyUI_IPAdapter_plus"); }
             else if (feature == "controlnet_preprocessors") { return await doRepo("https://github.com/Fannovel16/comfyui_controlnet_aux"); }
             else if (feature == "frame_interpolation") { return await doRepo("https://github.com/Fannovel16/ComfyUI-Frame-Interpolation"); }
-<<<<<<< HEAD
-            else if (feature == "comfyui_tensorrt") { return await doRepo("https://github.com/comfyanonymous/ComfyUI_TensorRT", skipPipCache:true); }
-=======
-            else if (feature == "comfyui_tensorrt") { return await doRepo("https://github.com/comfyanonymous/ComfyUI_TensorRT"); }
+            else if (feature == "comfyui_tensorrt") { return await doRepo("https://github.com/comfyanonymous/ComfyUI_TensorRT", skipPipCache: true); }
             else if (feature == "sam2") { return await doRepo("https://github.com/kijai/ComfyUI-segment-anything-2"); }
->>>>>>> c1c4fd82
             else
             {
                 Logs.Warning($"User {session.User.UserID} tried to install unknown feature '{feature}'.");
