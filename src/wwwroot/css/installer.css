.headline {
    text-align: center;
}
.section_wrapper {
    margin: auto;
    width: calc(min(90vw, 50rem));
    border: 1px solid var(--light-border);
    padding: 1rem;
    margin-top: 1rem;
    border-radius: 1rem;
}
.section_buttons {
    text-align: right;
}
.install_hint {
    opacity: 0.8;
    font-style: italic;
}
.install_q_head {
    font-size: 1.6rem;
    font-weight: bold;
    border-bottom: 1px solid var(--light-border);
    margin-bottom: 0.5rem;
}
.form-check {
    margin-bottom: 0.5rem;
}
.theme_preview .form-check {
    display: inline-block;
    width: 30%;
    height: 10rem;
    border: 1px solid var(--light-border);
    border-radius: 0.5rem;
}
.theme_preview .form-check .button_example {
    display: block;
    height: 2rem;
    font-weight: bold;
    border-radius: 0.5rem;
    text-align: center;
    width: fit-content;
    padding-left: 0.2rem;
    padding-right: 0.2rem;
    margin-top: 2rem;
    margin-left: auto;
    margin-right: auto;
    padding-top: 3px;
}
.theme_preview_modern_dark {
    background-color: #202020;
    color: #E4E4E4;
}
.theme_preview_modern_dark .button_example {
    border: 1px solid #3f3f46;
    background-color: #4b4b4b;
    color: #ffffff;
}
.theme_preview_modern_light {
    background-color: #D9D9D9;
    color: #101010;
}
.theme_preview_modern_light .button_example {
    border: 1px solid #3f3f46;
    background-color: #a1a1a1;
    color: #101010;
}
.theme_preview_dark_dreams {
    background-color: #18181b;
    color: #eeeeee;
}
.theme_preview_dark_dreams .button_example {
    border: 1px solid #3f3f46;
    background-color: #7855e1;
    color: #ffffff;
}
.theme_preview_cyber_swarm {
    background-color: #18181b;
    color: #eeeeee;
}
.theme_preview_cyber_swarm .button_example {
    border: 1px solid #3f3f46;
    background-color: #00bc8c;
    color: #ffffff;
    border-radius: 1rem;
    padding-top: 0.1em;
    padding-left: 0.3em;
    padding-right: 0.3em;
}
.theme_preview_gravity_blue {
    background-color: #0b0f20;
    color: #eeeeee;
}
.theme_preview_gravity_blue .button_example {
    border: 1px solid #3f3f46;
    background-color: orange;
    color: #101010;
}
.theme_preview_eyesear_white {
    background-color: #f0f0f0;
    color: #101010;
}
.theme_preview_eyesear_white .button_example {
    border: 1px solid #3f3f46;
    background-color: #a1a1a1;
    color: #101010;
}
.theme_preview_punked {
    background-color: #0a0a0a;
    color: #eeeeee;
}
.theme_preview_punked .button_example {
    border: 1px solid #00fff7;
    background-color: #0a0a0a;
    color: #ffffff;
    border-radius: 1rem;
    padding-top: 0.1em;
    padding-left: 0.3em;
    padding-right: 0.3em;
}
<<<<<<< HEAD
.theme_preview_solarized {
    background-color: #d3cdc0;
    color: #101010;
}
.theme_preview_solarized .button_example {
    border: 1px solid #3f3f46;
    background-color: #a1a1a1;
    color: #101010;
}
.theme_preview_swarmpunk {
    background-color: #0a0a1f;
    color: #00ff9d;
}
.theme_preview_swarmpunk .button_example {
    border: 1px solid #00ff9d40;
    background-color: #12122a;
    color: #00ff9d;
}
.theme_preview_beweish {
    background-color: #0e0e2c;
    color: #ffffff;
}
.theme_preview_beweish .button_example {
    border: 1px solid #2a4170;
    background-color: #0f3460;
    color: #ffffff;
=======
.theme_preview_ctp_mocha {
    background-color: #11111b;
    color: #cdd6f4;
}
.theme_preview_ctp_mocha .button_example {
    border: 1px solid #313244;
    background-color: #585b70;
    color: #cdd6f4;
}
.theme_preview_ctp_macchiato {
    background-color: #181926;
    color: #cad3f5;
}
.theme_preview_ctp_macchiato .button_example {
    border: 1px solid #363a4f;
    background-color: #5b6078;
    color: #cad3f5;
}
.theme_preview_ctp_frappe {
    background-color: #232634;
    color: #c6d0f5;
}
.theme_preview_ctp_frappe .button_example {
    border: 1px solid #414559;
    background-color: #626880;
    color: #c6d0f5;
}
.theme_preview_ctp_latte {
    background-color: #dce0e8;
    color: #4c4f69;
}
.theme_preview_ctp_latte .button_example {
    border: 1px solid #ccd0da;
    background-color: #acb0be;
    color: #4c4f69;
>>>>>>> 219c20f0
}
label {
    font-size: 120%;
    vertical-align: top;
    margin-top: -0.3rem;
}
.final_confirm_info {
    font-weight: bold;
}
.install_output {
    white-space: pre-wrap;
    border: 1px solid var(--light-border);
    border-radius: 0.5rem;
    padding: 0.5rem;
    width: 100%;
    min-height: 2rem;
}
.license {
    white-space: pre-wrap;
    border: 1px solid var(--light-border);
    border-radius: 0.5rem;
    padding: 0.5rem;
    width: 100%;
    font-size: 80%;
}
.install_progress_bar {
    width: 0%;
    display: block;
    height: 5px;
    background-color: #00ff00;
    position: relative;
    left: 0;
    top: 0;
}
.install_progress_step_bar {
    width: 0%;
    display: block;
    height: 5px;
    background-color: var(--emphasis);
    position: relative;
    left: 0;
    top: 5px;
}
.installer-click-radio {
    border-radius: 1rem;
    padding: 0.5rem;
    border: 1px solid var(--light-border);
    cursor: pointer;
}
.installer-click-radio:hover {
    background-color: var(--light-border);
}
.installer-click-radio > input {
    display: none;
}<|MERGE_RESOLUTION|>--- conflicted
+++ resolved
@@ -117,7 +117,6 @@
     padding-left: 0.3em;
     padding-right: 0.3em;
 }
-<<<<<<< HEAD
 .theme_preview_solarized {
     background-color: #d3cdc0;
     color: #101010;
@@ -144,7 +143,7 @@
     border: 1px solid #2a4170;
     background-color: #0f3460;
     color: #ffffff;
-=======
+}
 .theme_preview_ctp_mocha {
     background-color: #11111b;
     color: #cdd6f4;
@@ -180,7 +179,6 @@
     border: 1px solid #ccd0da;
     background-color: #acb0be;
     color: #4c4f69;
->>>>>>> 219c20f0
 }
 label {
     font-size: 120%;
