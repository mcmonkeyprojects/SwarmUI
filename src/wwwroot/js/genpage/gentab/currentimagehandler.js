--- conflicted
+++ resolved
@@ -654,13 +654,9 @@
     img.dataset.src = src;
     img.dataset.metadata = metadata || '{}';
     img.dataset.batch_id = batchId;
-<<<<<<< HEAD
     if (!isAudio) {
         img.onclick = () => imageFullView.showImage(src, metadata);
     }
-=======
-    img.onclick = () => imageFullView.showImage(img.dataset.src, img.dataset.metadata);
->>>>>>> 2e9a4b06
     let extrasWrapper = isReuse ? document.getElementById('current-image-extras-wrapper') : createDiv('current-image-extras-wrapper', 'current-image-extras-wrapper');
     extrasWrapper.innerHTML = '';
     let buttons = createDiv(null, 'current-image-buttons');
