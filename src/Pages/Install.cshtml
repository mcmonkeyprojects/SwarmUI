@page
@{
    ViewData["Title"] = "SwarmUI Installer";
}
@section Header {
    <link rel="stylesheet" href="css/installer.css?vary=@Utilities.VaryID" />
}

@{
    if (Program.ServerSettings.IsInstalled)
    {
        <script>
            window.location.href = "Text2Image";
        </script>
        return;
    }
}

<div class="headline">
    <h1>SwarmUI Installer</h1>
    <span class="auto-input-name translate">Language</span>
    <ul class="nav" style="display:inline-block" role="tablist">
        <li class="nav-item dropdown">
            <a class="nav-link dropdown-toggle" id="language_dropdown_link" style="color:var(--text)" data-bs-toggle="dropdown" href="#" role="button" aria-haspopup="true" aria-expanded="false">Language</a>
            <div class="dropdown-menu translate-menu notranslate">
                @foreach (string code in LanguagesHelper.PreferredLanguages)
                {
                    LanguagesHelper.Language lang = LanguagesHelper.Languages[code];
                    <a class="dropdown-item" onclick="changeLanguage('@code')" href="#"><span class="translate-block-sm"><img class="translate-img" src="imgs/flags/@(code).jpg" /></span><span class="translate-block-sm2">@code</span> - @lang.Name - @lang.LocalName</a>
                }
                <div class="dropdown-divider"></div>
                @foreach (string code in LanguagesHelper.SortedList.Except(LanguagesHelper.PreferredLanguages))
                {
                    LanguagesHelper.Language lang = LanguagesHelper.Languages[code];
                    <a class="dropdown-item" onclick="changeLanguage('@code')" href="#"><span class="translate-block-sm"><img class="translate-img" src="imgs/flags/@(code).jpg" /></span><span class="translate-block-sm2">@code</span> - @lang.Name - @lang.LocalName</a>
                }
            </div>
        </li>
    </ul>
    <input type="hidden" id="installer_language" value="en" />
</div>
<hr>

<div id="section_wrapper" class="section_wrapper">
    <div id="installer_section_license">
        <div class="install_q_head">Legal Notice</div>
        AI Image Generation models are subject to licensing defined by the model creator.
        Generally all are free for personal usage, but commercial usage may come under restrictions depending on the model.
        For example, the SDXL 1.0 Base license can be found <a target="_blank" href="https://huggingface.co/stabilityai/stable-diffusion-xl-base-1.0/blob/main/LICENSE.md">Here</a>.
        <br>SwarmUI itself is free for any usage under the <a target="_blank" href="https://github.com/mcmonkeyprojects/SwarmUI/blob/master/LICENSE.txt">MIT License</a>.
        <br>By using this software you agree to follow its license and the applicable licenses of any models included or separately downloaded.
        @{
            string pythonWarn = await WebUtil.NeedLinuxPythonWarn();
            if (!string.IsNullOrWhiteSpace(pythonWarn))
            {
                <br><br><br>
                <div class="alert alert-warning">
                    <h4 class="alert-heading">Python Warning</h4>
                    <p class="mb-0">@pythonWarn</p>
                </div>
                <br><br>
            }
            if (WebUtil.NeedGitInstallWarn())
            {
                <br><br><br>
                <div class="alert alert-warning">
                    <h4 class="alert-heading">Improper Download Warning</h4>
                    <p class="mb-0">You seem to have downloaded SwarmUI from a source zip or similar method.
                        <br>This is improper and will cause issues.
                        <br>Please close this installer, delete your SwarmUI folder, and follow the <a target="_blank" href="https://github.com/mcmonkeyprojects/SwarmUI#installing-on-windows">install instructions here</a>.
                    </p>
                </div>
                <br><br>
            }
        }
    </div>

    @if (WebUtil.ProbablyHasAMDGpu())
    {
        <div id="installer_section_amd" style="display: none;">
            <div class="install_q_head">You don't seem to have an nvidia GPU. Do you want to install an AMD compatible version?</div>
            <div class="install_hint">Installation works differently if you an AMD GPU instead. This will use DirectML on Windows, or ROCm on Linux.
                <br>If you do not have an AMD Radeon GPU, select 'No'.
                <br><b>WARNING: This is untested and probably doesn't work due to painfully strict versioning requirements. DirectML is particularly unreliable.</b>
            </div>
            <br>
            <fieldset class="form-group" id="amd_selection_field">
                <div class="form-check">
                    <input class="form-check-input" type="radio" name="amd_radio" id="amd_no" value="no">
                    <label class="form-check-label" for="amd_no">No</label>
                    <div class="install_hint">Do the standard install (nvidia-compatible).</div>
                </div>
                <div class="form-check">
                    <input class="form-check-input" type="radio" name="amd_radio" id="amd_yes" value="yes" checked="">
                    <label class="form-check-label" for="amd_yes">Yes</label>
                    <div class="install_hint">Install the AMD version.</div>
                </div>
            </fieldset>
        </div>
    }

    <div id="installer_section_skip" style="display: none;">
        <div class="install_q_head">Choose install path:</div>
        <div class="install_hint">You can always change settings later.</div>
        <br>
        <fieldset class="form-group" id="install_path_selection_field">
            <div class="form-check installer-click-radio">
                <input class="form-check-input" type="radio" name="install_path_radio" id="install_path_just_install" value="just_install">
                <label class="form-check-label" for="install_path_just_install">Just Install</label>
                <div class="install_hint">Installs with good defaults for personal usage (you can always customize settings later).</div>
            </div>
            <div class="form-check installer-click-radio">
                <input class="form-check-input" type="radio" name="install_path_radio" id="install_path_customize" value="customize">
                <label class="form-check-label" for="install_path_customize">Customize Settings</label>
                <div class="install_hint">Customize theme, backend, network config, etc. before installing.</div>
            </div>
        </fieldset>
    </div>

    @if (WebUtil.IsWindows())
    {
        <div id="installer_section_shortcut" style="display: none;">
            <div class="install_q_head">Would you like a Desktop shortcut for SwarmUI?</div>
            <div class="install_hint">You can always delete it later.</div>
            <br>
            <fieldset class="form-group" id="shortcut_selection_field">
                <div class="form-check">
                    <input class="form-check-input" type="radio" name="shortcut_radio" id="shortcut_no" value="no">
                    <label class="form-check-label" for="shortcut_no">No</label>
                    <div class="install_hint">Don't give me a Desktop shortcut.</div>
                </div>
                <div class="form-check">
                    <input class="form-check-input" type="radio" name="shortcut_radio" id="shortcut_yes" value="yes" checked="">
                    <label class="form-check-label" for="shortcut_yes">Yes</label>
                    <div class="install_hint">Give me a Desktop shortcut.</div>
                </div>
            </fieldset>
        </div>
    }

    <div id="installer_section_themes" style="display: none;">
        <div class="install_q_head">Choose a theme:</div>
        <div class="install_hint">You can always change this later in the User Settings page.</div>
        <br>
        <fieldset class="form-group theme_preview" id="theme_selection_field">
            <div class="form-check theme_preview_modern_dark" id="theme_input_modern_dark">
                <input class="form-check-input" type="radio" name="theme_radio" id="theme_moderndark" value="modern_dark" checked="">
                <label class="form-check-label" for="theme_moderndark">Modern Dark</label>
                <span class="button_example">Example</span>
            </div>
            <div class="form-check theme_preview_modern_light" id="theme_input_modern_light">
                <input class="form-check-input" type="radio" name="theme_radio" id="theme_modernlight" value="modern_light">
                <label class="form-check-label" for="theme_modernlight">Modern Light</label>
                <span class="button_example">Example</span>
            </div>
            <div class="form-check theme_preview_solarized" id="theme_input_solarized">
                <input class="form-check-input" type="radio" name="theme_radio" id="theme_solarized" value="solarized">
                <label class="form-check-label" for="theme_solarized">Solarized Light</label>
                <span class="button_example">Example</span>
            </div>
            <div class="form-check theme_preview_dark_dreams" id="theme_input_dark_dreams">
                <input class="form-check-input" type="radio" name="theme_radio" id="theme_darkdreams" value="dark_dreams">
                <label class="form-check-label" for="theme_darkdreams">Dark Dreams</label>
                <span class="button_example">Example</span>
            </div>
            <div class="form-check theme_preview_gravity_blue" id="theme_input_gravity_blue">
                <input class="form-check-input" type="radio" name="theme_radio" id="theme_gravityblue" value="gravity_blue">
                <label class="form-check-label" for="theme_gravityblue">Gravity Blue</label>
                <span class="button_example">Example</span>
            </div>
            <div class="form-check theme_preview_cyber_swarm" id="theme_input_cyber_swarm">
                <input class="form-check-input" type="radio" name="theme_radio" id="theme_cyberswarm" value="cyber_swarm">
                <label class="form-check-label" for="theme_cyberswarm">Cyber Swarm</label>
                <span class="button_example">Example</span>
            </div>
            <div class="form-check theme_preview_punked" id="theme_input_punked">
                <input class="form-check-input" type="radio" name="theme_radio" id="theme_punked" value="punked">
                <label class="form-check-label" for="theme_punked">Punked</label>
                <span class="button_example">Example</span>
            </div>
            <div class="form-check theme_preview_eyesear_white" id="theme_input_eyesear_white">
                <input class="form-check-input" type="radio" name="theme_radio" id="theme_eyesearwhite" value="eyesear_white">
                <label class="form-check-label" for="theme_eyesearwhite">Eyesear White</label>
                <span class="button_example">Example</span>
            </div>
<<<<<<< HEAD
            <div class="form-check theme_preview_swarmpunk" id="theme_input_swarmpunk">
                <input class="form-check-input" type="radio" name="theme_radio" id="theme_swarmpunk" value="swarmpunk">
                <label class="form-check-label" for="theme_swarmpunk">Swarm Punk</label>
                <span class="button_example">Example</span>
            </div>
            <div class="form-check theme_preview_beweish" id="theme_input_beweish">
                <input class="form-check-input" type="radio" name="theme_radio" id="theme_beweish" value="beweish">
                <label class="form-check-label" for="theme_beweish">Beweish</label>
=======
            <div class="form-check theme_preview_ctp_mocha" id="theme_input_ctp_mocha">
                <input class="form-check-input" type="radio" name="theme_radio" id="theme_ctpmocha" value="ctp_mocha">
                <label class="form-check-label" for="theme_ctpmocha">Catppuccin Mocha</label>
                <span class="button_example">Example</span>
            </div>
            <div class="form-check theme_preview_ctp_macchiato" id="theme_input_ctp_macchiato">
                <input class="form-check-input" type="radio" name="theme_radio" id="theme_ctpmacchiato" value="ctp_macchiato">
                <label class="form-check-label" for="theme_ctpmacchiato">Catppuccin Macchiato</label>
                <span class="button_example">Example</span>
            </div>
            <div class="form-check theme_preview_ctp_frappe" id="theme_input_ctp_frappe">
                <input class="form-check-input" type="radio" name="theme_radio" id="theme_ctpfrappe" value="ctp_frappe">
                <label class="form-check-label" for="theme_ctpfrappe">Catppuccin Frappé</label>
                <span class="button_example">Example</span>
            </div>
            <div class="form-check theme_preview_ctp_latte" id="theme_input_ctp_latte">
                <input class="form-check-input" type="radio" name="theme_radio" id="theme_ctplatte" value="ctp_latte">
                <label class="form-check-label" for="theme_ctplatte">Catppuccin Latte</label>
>>>>>>> 219c20f0
                <span class="button_example">Example</span>
            </div>
        </fieldset>
    </div>

    <div id="installer_section_installed_for" style="display: none;">
        <div class="install_q_head">Who is this SwarmUI installation going to be used by?</div>
        <div class="install_hint">This is to determine a preset of core settings. You can always change this later.</div>
        <br>
        <fieldset class="form-group" id="installed_for_selection_field">
            <div class="form-check">
                <input class="form-check-input" type="radio" name="installed_for_radio" id="installed_for_radio_yourself" value="just_self" checked="">
                <label class="form-check-label" for="installed_for_radio_yourself">Just Yourself On This PC</label>
                <div class="install_hint">Disables external access entirely, sets you as always a full administrator of the installation.</div>
            </div>
            <div class="form-check">
                <input class="form-check-input" type="radio" name="installed_for_radio" id="installed_for_radio_yourselflocal" value="just_self_lan">
                <label class="form-check-label" for="installed_for_radio_yourselflocal">Just Yourself, with LAN access</label>
                <div class="install_hint">Enables LAN access (so you can eg open from your phone), sets you as always a full administrator of the installation.</div>
            </div>
            <div class="form-check">
                <input class="form-check-input" type="radio" name="installed_for_radio" id="installed_for_radio_friendsfamily" value="friends_and_family" disabled="">
                <label class="form-check-label" for="installed_for_radio_friendsfamily">(WIP): Friends &amp; Family</label>
                <div class="install_hint">Enables external access, makes it possible to register multiple accounts for the UI, generally trusted with access. You can set this up manually after install by following <a href="https://github.com/mcmonkeyprojects/SwarmUI/blob/master/docs/Sharing%20Your%20Swarm.md" target="_blank">this guide in the docs</a>.</div>
            </div>
            <div class="form-check disabled">
                <input class="form-check-input" type="radio" name="installed_for_radio" id="installed_for_radio_public" value="public" disabled="">
                <label class="form-check-label" for="installed_for_radio_public">(COMING SOON): Public Access or Untrusted Users</label>
                <div class="install_hint">Requires registering an account to use the UI, heavily restricts access.</div>
            </div>
        </fieldset>
    </div>

    <div id="installer_section_backends" style="display: none;">
        <div class="install_q_head">What backend would you like to use?</div>
        <div class="install_hint">The backend is the internal engine that actually runs Stable Diffusion on the inside. You can change backends later.</div>
        <br>
        @WebUtil.ModalHeader("gpu_check_modal", "GPU Check")
        <div class="modal-body">
            Generally, you want a GPU with at least 8 GiB of VRAM to run properly. More is better. If you have at least 4, you'll be able to run SDv1 with lowered settings, but SDXL may be out of reach.
            <br>&bullet; An Nvidia RTX 20-series or newer is recommended, though some older cards can still work.
            <br>&bullet; AMD GPUs should work, but are not currently correctly scanned by SwarmUI.
            <br>&bullet; Intel or Mac GPUs may work, but will require special configuration that this installer does not yet perform for you.
            <br>&bullet; CPU execution is possible, but is extremely slow and not recommended.
            <br>&bullet; If you have multiple GPUs, SwarmUI can use all of them. You will have to configure this manually in the Server Backends settings page later.
            <hr>
            You have: @WebUtil.CheckGPUIsSufficient()
        </div>
        @WebUtil.ModalFooter()
        @if (Program.Backends.Count > 0)
        {
            <h4>You already have backends installed, you should probably select 'None' below.</h4>
            <br>
        }
        <fieldset class="form-group" id="backend_selection_field">
            <h3>For New Users: Install One Now</h3>
            <br>
            <div class="form-check">
                <input class="form-check-input" type="radio" name="backend_radio" id="backend_radio_comfy" value="comfyui" checked="">
                <label class="form-check-label" for="backend_radio_comfy">ComfyUI (Local)</label>
                <div class="install_hint">ComfyUI is a powerful node-based Stable Diffusion engine that runs entirely on your local PC. This option is best if you have a powerful GPU.
                    <a href="#" onclick="javascript:$('#gpu_check_modal').modal('show')">Do I?</a> You can learn more about <a target="_blank" href="https://github.com/comfyanonymous/ComfyUI">ComfyUI here</a>.
                </div>
            </div>
            <hr>
            <h3>For Experienced Users: Skip Backend Install</h3>
            <div class="install_hint">You can configure custom backends post-install.</div>
            <br>
            <div class="form-check">
                <input class="form-check-input" type="radio" name="backend_radio" id="backend_radio_none" value="none">
                <label class="form-check-label" for="backend_radio_none">None / Custom / Choose Later</label>
                <div class="install_hint">If you have a pre-existing backend installation (eg ComfyUI, Auto WebUI, etc) or want to deal with it later, click here. You can configure backends under the Server tab of the main interface.</div>
            </div>
        </fieldset>
    </div>

    <div id="installer_section_models" style="display: none;">
        <div class="install_q_head">Download Models</div>
        <div class="install_hint">You can select models to automatically download for local running here.</div>
        <br>
        <fieldset class="form-group" id="models_fieldset">
            <div class="form-check form-switch">
                <input class="form-check-input" type="checkbox" id="downloadmodel_sdxl1" checked="">
                <label class="form-check-label" for="downloadmodel_sdxl1">Stable Diffusion XL 1.0 (Base)</label>
                <div class="install_hint">SDXL is a very popular core Stable Diffusion version (from July 2023), requiring 6.5 GiB of drive space and a decent GPU, able to generate at 1024x1024, with noticably much higher quality results than past versions, but no longer standing up to the latest DiT models.</div>
            </div>
            <div class="form-check form-switch">
                <input class="form-check-input" type="checkbox" id="downloadmodel_fluxdev">
                <label class="form-check-label" for="downloadmodel_fluxdev">Flux.1 Dev</label>
                <div class="install_hint">Flux.1 from Black Forest Labs (the new company of the research team that originally built Stable Diffusion) is a very large model (12B DiT with 5B textenc) requiring a powerful GPU, but creates the highest quality results in the world (as of July 2024). Flux supports almost any resolution or aspect ratio (at least from 256x256 to 1536x1536). The 'Dev' variant specifically is a Steps=20 CFG=1 'guidance distilled' version that takes longer to run but yields even higher quality.</div>
            </div>
            <div class="form-check form-switch">
                <input class="form-check-input" type="checkbox" id="downloadmodel_fluxschnell">
                <label class="form-check-label" for="downloadmodel_fluxschnell">Flux.1 Schnell</label>
                <div class="install_hint">Like Flux.1 Dev above, the 'Schnell' variant, specifically is a Steps=4 CFG=1 'Turbo' variant designed to run much faster at the cost of some result quality. On an RTX 4090, this runs as fast as SDXL does.</div>
            </div>
            <div class="form-check form-switch">
                <input class="form-check-input" type="checkbox" id="downloadmodel_sd35large">
                <label class="form-check-label" for="downloadmodel_sd35large">Stable Diffusion 3.5 Large</label>
                <div class="install_hint">Stable Diffusion 3.5 Large (released October 2024), is a very large (8B DiT) model requiring a powerful GPU, and competitive quality close to Flux.1 Dev.</div>
            </div>
        </fieldset>
        <label>Or community models!</label>
        <div class="install_hint">You can download an endless variety of community-made models from online sites such as <a href="https://huggingface.co/spaces/huggingface-projects/diffusers-gallery" target="_blank" rel="noopener noreferrer">HuggingFace</a> or <a href="https://civitai.com/" target="_blank" rel="noopener noreferrer">Civitai</a>. (NOTICE: These are examples of third-party websites featuring user-submitted models, We offer no guarantees about what content may exist there, browse with caution.) Remember to only download '.safetensors' files, never '.ckpt' ones.</div>
    </div>

    <div id="installer_section_end" style="display: none;">
        You have selected:
        <br>&bullet; Theme: <span class="final_confirm_info" id="theme_val_info"></span>
        <br>&bullet; UI Is For: <span class="final_confirm_info" id="installed_for_val_info"></span>
        <br>&bullet; Backend: <span class="final_confirm_info" id="backend_val_info"></span>
        <br>&bullet; Model: <span class="final_confirm_info" id="model_val_info"></span>
        <br>Are you sure this is all correct?
        <div class="install_hint">This is your last chance to go back and change before installing. If you want to change your choices later, there's a settings menu available within SwarmUI, and models can be downloaded any time you wish and put in the models folder.</div>
        <br><button id="installer_button_confirm" class="btn btn-primary basic-button" autocomplete="off">Yes, I'm sure (Install Now)</button>
        <div class="install_output" id="install_output"></div>
        <div class="install_output" id="install_progress_spot"></div>
        <div class="install_progress_bar" id="install_progress_bar"></div>
        <div class="install_progress_step_bar" id="install_progress_step_bar"></div>
    </div>
    <hr>
    <div class="section_buttons">
        <span id="bottom_info"></span>
        <button id="installer_button_back" class="btn btn-primary basic-button" disabled autocomplete="off">Back</button>
        <button id="installer_button_next" class="btn btn-primary basic-button" autocomplete="off">Agree</button>
    </div>
</div>

@section Scripts {
    <script src="js/installer.js?vary=@Utilities.VaryID"></script>
}<|MERGE_RESOLUTION|>--- conflicted
+++ resolved
@@ -183,7 +183,6 @@
                 <label class="form-check-label" for="theme_eyesearwhite">Eyesear White</label>
                 <span class="button_example">Example</span>
             </div>
-<<<<<<< HEAD
             <div class="form-check theme_preview_swarmpunk" id="theme_input_swarmpunk">
                 <input class="form-check-input" type="radio" name="theme_radio" id="theme_swarmpunk" value="swarmpunk">
                 <label class="form-check-label" for="theme_swarmpunk">Swarm Punk</label>
@@ -192,7 +191,7 @@
             <div class="form-check theme_preview_beweish" id="theme_input_beweish">
                 <input class="form-check-input" type="radio" name="theme_radio" id="theme_beweish" value="beweish">
                 <label class="form-check-label" for="theme_beweish">Beweish</label>
-=======
+            </div>
             <div class="form-check theme_preview_ctp_mocha" id="theme_input_ctp_mocha">
                 <input class="form-check-input" type="radio" name="theme_radio" id="theme_ctpmocha" value="ctp_mocha">
                 <label class="form-check-label" for="theme_ctpmocha">Catppuccin Mocha</label>
@@ -211,7 +210,6 @@
             <div class="form-check theme_preview_ctp_latte" id="theme_input_ctp_latte">
                 <input class="form-check-input" type="radio" name="theme_radio" id="theme_ctplatte" value="ctp_latte">
                 <label class="form-check-label" for="theme_ctplatte">Catppuccin Latte</label>
->>>>>>> 219c20f0
                 <span class="button_example">Example</span>
             </div>
         </fieldset>
